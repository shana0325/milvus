--- conflicted
+++ resolved
@@ -46,11 +46,8 @@
 -   \#1549 Fix server/wal config setting bug
 -   \#1556 Index file not created after table and index created
 -   \#1560 Search crashed with Super-high dimensional binary vector
-<<<<<<< HEAD
 -   \#1571 Meta engine type become IDMAP after dropping index for BINARY table
-=======
 -   \#1574 Set all existing bitset in cache when applying deletes
->>>>>>> 7cd727aa
 
 ## Feature
 -   \#216 Add CLI to get server info
