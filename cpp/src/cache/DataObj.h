////////////////////////////////////////////////////////////////////////////////
// Copyright 上海赜睿信息科技有限公司(Zilliz) - All Rights Reserved
// Unauthorized copying of this file, via any medium is strictly prohibited.
// Proprietary and confidential.
////////////////////////////////////////////////////////////////////////////////

#pragma once

#include "wrapper/Index.h"

#include <memory>

namespace zilliz {
namespace milvus {
namespace cache {

class DataObj {
public:
    DataObj(const engine::Index_ptr& index)
            : index_(index)
    {}

    DataObj(const engine::Index_ptr& index, int64_t size)
            : index_(index),
              size_(size)
    {}

    engine::Index_ptr data() { return index_; }
    const engine::Index_ptr& data() const { return index_; }

    int64_t size() const {
        if(index_ == nullptr) {
            return 0;
        }

<<<<<<< HEAD
        return index_->Count() * index_->Dimension() * sizeof(float);
=======
        if(size_ > 0) {
            return size_;
        }

        return index_->ntotal*(index_->dim*4);
>>>>>>> a7766318
    }

private:
    engine::Index_ptr index_ = nullptr;
    int64_t size_ = 0;
};

using DataObjPtr = std::shared_ptr<DataObj>;

}
}
}<|MERGE_RESOLUTION|>--- conflicted
+++ resolved
@@ -33,15 +33,11 @@
             return 0;
         }
 
-<<<<<<< HEAD
-        return index_->Count() * index_->Dimension() * sizeof(float);
-=======
         if(size_ > 0) {
             return size_;
         }
 
-        return index_->ntotal*(index_->dim*4);
->>>>>>> a7766318
+        return index_->Count() * index_->Dimension() * sizeof(float);
     }
 
 private:
