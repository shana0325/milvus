--- conflicted
+++ resolved
@@ -28,16 +28,6 @@
     if(index_size > 0) {//ensure larger than zero, unit is MB
         opt.index_trigger_size = (size_t)index_size * engine::ONE_MB;
     }
-<<<<<<< HEAD
-    float maximum_memory = config.GetFloatValue(CONFIG_MAXMIMUM_MEMORY);
-    if (maximum_memory > 1.0) {
-        opt.maximum_memory = maximum_memory * engine::ONE_GB;
-    }
-    else {
-        std::cout << "ERROR: maximum_memory should be at least 1 GB" << std::endl;
-        kill(0, SIGUSR1);
-    }
-=======
     int64_t insert_buffer_size = db_config.GetInt64Value(CONFIG_DB_INSERT_BUFFER_SIZE, 4);
     if (insert_buffer_size >= 1) {
         opt.insert_buffer_size = insert_buffer_size * engine::ONE_GB;
@@ -49,7 +39,6 @@
 
     ConfigNode& cache_config = ServerConfig::GetInstance().GetConfig(CONFIG_CACHE);
     opt.insert_cache_immediately_ = cache_config.GetBoolValue(CONFIG_INSERT_CACHE_IMMEDIATELY, false);
->>>>>>> a7766318
 
     ConfigNode& serverConfig = ServerConfig::GetInstance().GetConfig(CONFIG_SERVER);
     std::string mode = serverConfig.GetValue(CONFIG_CLUSTER_MODE, "single");
