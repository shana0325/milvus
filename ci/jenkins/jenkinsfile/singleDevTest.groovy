timeout(time: 60, unit: 'MINUTES') {
    dir ("tests/milvus_python_test") {
        sh 'python3 -m pip install -r requirements.txt'
        sh "pytest . --alluredir=\"test_out/dev/single/sqlite\" --level=1 --ip ${env.PIPELINE_NAME}-${env.BUILD_NUMBER}-single-gpu-milvus-gpu-engine.milvus.svc.cluster.local"
    }
    // mysql database backend test
    // load "${env.WORKSPACE}/ci/jenkins/jenkinsfile/cleanupSingleDev.groovy"

<<<<<<< HEAD
    if (!fileExists('milvus-helm')) {
        dir ("milvus-helm") {
            checkout([$class: 'GitSCM', branches: [[name: "0.5.0"]], doGenerateSubmoduleConfigurations: false, extensions: [], submoduleCfg: [], userRemoteConfigs: [[credentialsId: "${params.GIT_CREDENTIALS_ID}", url: "https://github.com/milvus-io/milvus-helm.git", name: 'origin', refspec: "+refs/heads/0.5.0:refs/remotes/origin/0.5.0"]]])
        }
    }
    dir ("milvus-helm") {
        dir ("milvus-gpu") {
            sh "helm install --wait --timeout 300 --set engine.image.tag=${DOCKER_VERSION} --set expose.type=clusterIP --name ${env.PIPELINE_NAME}-${env.BUILD_NUMBER}-single-gpu -f ci/db_backend/mysql_values.yaml -f ci/filebeat/values.yaml --namespace milvus ."
        }
    }
    dir ("tests/milvus_python_test") {
        sh "pytest . --alluredir=\"test_out/dev/single/mysql\" --level=1 --ip ${env.PIPELINE_NAME}-${env.BUILD_NUMBER}-single-gpu-milvus-gpu-engine.milvus.svc.cluster.local"
    }
=======
    // Remove mysql-version tests: 10-28

    // if (!fileExists('milvus-helm')) {
    //     dir ("milvus-helm") {
    //         checkout([$class: 'GitSCM', branches: [[name: "0.5.0"]], doGenerateSubmoduleConfigurations: false, extensions: [], submoduleCfg: [], userRemoteConfigs: [[credentialsId: "${params.GIT_CREDENTIALS_ID}", url: "https://github.com/milvus-io/milvus-helm.git", name: 'origin', refspec: "+refs/heads/0.5.0:refs/remotes/origin/0.5.0"]]])
    //     }
    // }
    // dir ("milvus-helm") {
    //     dir ("milvus-gpu") {
    //         sh "helm install --wait --timeout 300 --set engine.image.tag=${DOCKER_VERSION} --set expose.type=clusterIP --name ${env.PIPELINE_NAME}-${env.BUILD_NUMBER}-single-gpu -f ci/db_backend/mysql_values.yaml -f ci/filebeat/values.yaml --namespace milvus ."
    //     }
    // }
    // dir ("tests/milvus_python_test") {
    //     sh "pytest . --alluredir=\"test_out/dev/single/mysql\" --level=1 --ip ${env.PIPELINE_NAME}-${env.BUILD_NUMBER}-single-gpu-milvus-gpu-engine.milvus.svc.cluster.local"
    // }
>>>>>>> 8970efae
}<|MERGE_RESOLUTION|>--- conflicted
+++ resolved
@@ -6,21 +6,6 @@
     // mysql database backend test
     // load "${env.WORKSPACE}/ci/jenkins/jenkinsfile/cleanupSingleDev.groovy"
 
-<<<<<<< HEAD
-    if (!fileExists('milvus-helm')) {
-        dir ("milvus-helm") {
-            checkout([$class: 'GitSCM', branches: [[name: "0.5.0"]], doGenerateSubmoduleConfigurations: false, extensions: [], submoduleCfg: [], userRemoteConfigs: [[credentialsId: "${params.GIT_CREDENTIALS_ID}", url: "https://github.com/milvus-io/milvus-helm.git", name: 'origin', refspec: "+refs/heads/0.5.0:refs/remotes/origin/0.5.0"]]])
-        }
-    }
-    dir ("milvus-helm") {
-        dir ("milvus-gpu") {
-            sh "helm install --wait --timeout 300 --set engine.image.tag=${DOCKER_VERSION} --set expose.type=clusterIP --name ${env.PIPELINE_NAME}-${env.BUILD_NUMBER}-single-gpu -f ci/db_backend/mysql_values.yaml -f ci/filebeat/values.yaml --namespace milvus ."
-        }
-    }
-    dir ("tests/milvus_python_test") {
-        sh "pytest . --alluredir=\"test_out/dev/single/mysql\" --level=1 --ip ${env.PIPELINE_NAME}-${env.BUILD_NUMBER}-single-gpu-milvus-gpu-engine.milvus.svc.cluster.local"
-    }
-=======
     // Remove mysql-version tests: 10-28
 
     // if (!fileExists('milvus-helm')) {
@@ -36,5 +21,4 @@
     // dir ("tests/milvus_python_test") {
     //     sh "pytest . --alluredir=\"test_out/dev/single/mysql\" --level=1 --ip ${env.PIPELINE_NAME}-${env.BUILD_NUMBER}-single-gpu-milvus-gpu-engine.milvus.svc.cluster.local"
     // }
->>>>>>> 8970efae
 }